--- conflicted
+++ resolved
@@ -34,11 +34,7 @@
         self.stepsize_search = stepsize_search
         self.gamma = gamma
         self.num_iterations = num_iterations
-<<<<<<< HEAD
-        self.constraint = 'l2' if distance.p == 2 else 'linf'
         self.fixed_delta = fixed_delta
-=======
->>>>>>> 42ace143
 
     def __call__(self,
                  model: ModelWrapper,
@@ -46,13 +42,8 @@
                  label: torch.Tensor,
                  target: torch.Tensor | None = None,
                  query_limit: int = 10_000) -> tuple[torch.Tensor, QueriesCounter, float, bool, dict[str, float | int]]:
-<<<<<<< HEAD
-        return hsja(model, x, label, self.bounds.upper, self.bounds.lower, self.constraint, self.num_iterations,
+        return hsja(model, x, label, self.bounds.upper, self.bounds.lower, self.distance, self.num_iterations,
                     self.gamma, self.fixed_delta, target, None, query_limit, self.stepsize_search, self.max_num_evals,
-=======
-        return hsja(model, x, label, self.bounds.upper, self.bounds.lower, self.distance, self.num_iterations,
-                    self.gamma, target, None, query_limit, self.stepsize_search, self.max_num_evals,
->>>>>>> 42ace143
                     self.init_num_evals)
 
     ...
@@ -183,13 +174,8 @@
         # compute new distance.
         dist = compute_distance(perturbed, sample, distance)
         if verbose:
-<<<<<<< HEAD
             print('iteration: {:d}, {:s} distance {:.4f}, total queries {:.4f} total unsafe queries {:.4f}'.format(
-                j + 1, constraint, dist, queries_counter.total_queries, queries_counter.total_unsafe_queries))
-=======
-            print('iteration: {:d}, {:s} distance {:.4E}, total queries {:.4f} total unsafe queries {:.4f}'.format(
                 j + 1, distance, dist, queries_counter.total_queries, queries_counter.total_unsafe_queries))
->>>>>>> 42ace143
 
         if queries_counter.is_out_of_queries():
             print("Out of queries")
@@ -219,21 +205,7 @@
     return torch.clamp(image, clip_min, clip_max)  # type: ignore
 
 
-<<<<<<< HEAD
-def compute_distance(x_ori: torch.Tensor, x_pert: torch.Tensor, constraint: str = 'l2') -> float:
-    # Compute the distance between two images.
-    if constraint == 'l2':
-        return torch.linalg.norm((x_ori - x_pert), dim=None).item()
-    elif constraint == 'linf':
-        return torch.max(abs(x_ori - x_pert)).item()
-    else:
-        raise ValueError(f'Unknown constraint {constraint}.')
-
-
-def approximate_gradient(model: ModelWrapper, sample: torch.Tensor, num_evals: int, delta: float, params,
-=======
 def approximate_gradient(model: ModelWrapper, sample: torch.Tensor, num_evals: int, delta, params,
->>>>>>> 42ace143
                          queries_counter: QueriesCounter) -> tuple[torch.Tensor, QueriesCounter]:
     clip_max, clip_min = params['clip_max'], params['clip_min']
 
@@ -422,17 +394,10 @@
     if params['cur_iter'] == 1:
         delta = 0.1 * (params['clip_max'] - params['clip_min'])
     else:
-<<<<<<< HEAD
-        if params['constraint'] == 'l2':
-            delta = (math.sqrt(params['d']) * params['theta'] * dist_post_update).item()
-        elif params['constraint'] == 'linf':
-            delta = (params['d'] * params['theta'] * dist_post_update).item()
-=======
         if params['distance'] == l2:
             delta = math.sqrt(params['d']) * params['theta'] * dist_post_update
         elif params['distance'] == linf:
             delta = params['d'] * params['theta'] * dist_post_update
->>>>>>> 42ace143
         else:
             raise ValueError(f"Unknown constraint {params['distance']}")
 
