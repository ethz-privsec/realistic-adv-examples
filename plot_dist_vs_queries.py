import argparse
from io import TextIOWrapper
from pathlib import Path
from typing import Any, Iterator
import warnings

import ijson
import matplotlib.pyplot as plt
import numpy as np
import pandas as pd
import tqdm
from ijson.common import IncompleteJSONError
from scipy.stats import linregress

from src.attacks.queries_counter import CurrentDistanceInfo, WrongCurrentDistanceInfo
from src.json_list import JSONList
from src.utils import read_sha256sum, sha256sum, write_sha256sum
from src.attacks.opt import OPTAttackPhase

OPENED_FILES: list[TextIOWrapper] = []
MAX_SAMPLES = 1000

MAX_BAD_QUERIES_TRADEOFF_PLOT = 5000


def expand_array_with_interpolation(array: np.ndarray, total_entries: int, last_k: int = 100) -> np.ndarray:
    to_expand = total_entries - len(array)
    linear_regression_results = linregress(np.arange(len(array))[-last_k:], array[-last_k:])
    range_to_expand = np.arange(len(array), len(array) + to_expand)
    expansion = range_to_expand * linear_regression_results.slope + linear_regression_results.intercept  # type: ignore
    full_array = np.concatenate((array, expansion))
    assert len(full_array) == total_entries
    return full_array


def get_good_to_bad_queries_array_individual_simulated(distances: list[dict[str, Any]]) -> np.ndarray:
    queries: list[bool] = []
    n_unsafe_queries = 0
    for distance in distances:
        if distance["equivalent_simulated_queries"] == 0:
            continue
        if not distance["safe"]:
            n_unsafe_queries += distance["equivalent_simulated_queries"]
        queries += [not distance["safe"]] * distance["equivalent_simulated_queries"]
        if n_unsafe_queries >= MAX_BAD_QUERIES_TRADEOFF_PLOT:
            break

    tot_queries_per_bad_query = np.arange(1, len(queries) + 1)[np.array(queries)]
    if n_unsafe_queries < MAX_BAD_QUERIES_TRADEOFF_PLOT:
        tot_queries_per_bad_query = expand_array_with_interpolation(tot_queries_per_bad_query,
                                                                    MAX_BAD_QUERIES_TRADEOFF_PLOT)
    return tot_queries_per_bad_query


def get_good_to_bad_queries_array_individual(distances: list[dict[str, Any]]) -> np.ndarray:
    queries: list[bool] = []
    n_unsafe_queries = 0
    for distance in distances:
        if not distance["safe"]:
            n_unsafe_queries += 1
        queries.append(not distance["safe"])
        if n_unsafe_queries >= MAX_BAD_QUERIES_TRADEOFF_PLOT:
            break
    if n_unsafe_queries < MAX_BAD_QUERIES_TRADEOFF_PLOT:
        ... # warnings.warn(f"Only {n_unsafe_queries} unsafe queries found")

    tot_queries_per_bad_query = np.arange(1, len(queries) + 1)[np.array(queries)]
    if n_unsafe_queries < MAX_BAD_QUERIES_TRADEOFF_PLOT:
        tot_queries_per_bad_query = expand_array_with_interpolation(tot_queries_per_bad_query,
                                                                    MAX_BAD_QUERIES_TRADEOFF_PLOT)
    return tot_queries_per_bad_query


TRADEOFF_ARRAY_NAME = "tradeoff_array{}.npy"


def get_good_to_bad_queries_array(exp_path: Path, simulated: bool) -> np.ndarray:
    if simulated:
        array_name = TRADEOFF_ARRAY_NAME.format("_simulated")
    else:
        array_name = TRADEOFF_ARRAY_NAME.format("")
    if (exp_path / array_name).exists():
        print(f"Loading tradeoff array from {exp_path / array_name}")
        return np.load(exp_path / array_name)

    print(f"Generating tradeoff array for {exp_path}")
    original_distances_filename = are_distances_wrong(
        exp_path) and "distances_traces_fixed.json" or "distances_traces.json"
    f = (exp_path / original_distances_filename).open("r")
    OPENED_FILES.append(f)
    items = ijson.items(f, "item", use_float=True)
    if not simulated:
        arrays_iter = map(get_good_to_bad_queries_array_individual, items)
    else:
        arrays_iter = map(get_good_to_bad_queries_array_individual_simulated, items)

    arrays_iter = filter(lambda x: len(x) == MAX_BAD_QUERIES_TRADEOFF_PLOT, arrays_iter)
    final_array = np.fromiter(tqdm.tqdm(arrays_iter, total=MAX_SAMPLES),
                              dtype=np.dtype((float, MAX_BAD_QUERIES_TRADEOFF_PLOT)))
    np.save(exp_path / array_name, final_array)
    print(f"Saved tradeoff array to {exp_path / array_name}")
    return final_array


def generate_simulated_distances(items: Iterator[list[dict[str, Any]]],
                                 unsafe_only: bool) -> Iterator[list[CurrentDistanceInfo]]:
    for distances_list in items:
        simulated_distances = []
        for distance in distances_list:
            if unsafe_only and distance["safe"]:
                continue
            simulated_distance = CurrentDistanceInfo(**(distance | {"equivalent_simulated_queries": 1}))  # type: ignore
            simulated_distances += [simulated_distance] * distance["equivalent_simulated_queries"]
            if unsafe_only and len(simulated_distances) >= MAX_UNSAFE_QUERIES:
                break
            elif len(simulated_distances) >= MAX_QUERIES:
                break
        yield simulated_distances


def make_dummy_distance_info(phase: OPTAttackPhase, distance: float, best_distance: float) -> CurrentDistanceInfo:
    return CurrentDistanceInfo(phase, False, distance, best_distance)


def generate_ideal_line_simulated_distances(
        items: Iterator[list[dict[str, Any]]]) -> Iterator[list[CurrentDistanceInfo]]:
    for distance_list in items:
        simulated_distances = []
        previous_phase = None
        for distance in distance_list:
            if distance["phase"] == OPTAttackPhase.direction_search:
                # One unsafe query is done for the initial research, whether it is for the direction test
                # or to measure the boundary distance along the direction
                simulated_distances.append(
                    make_dummy_distance_info(OPTAttackPhase.direction_search, distance["distance"],
                                             distance["best_distance"]))
            elif distance["phase"] == OPTAttackPhase.step_size_search_start:
                # One unsafe query is done for the step size search
                simulated_distances.append(
                    make_dummy_distance_info(OPTAttackPhase.step_size_search, distance["distance"],
                                             distance["best_distance"]))
            elif (distance["phase"] == OPTAttackPhase.gradient_estimation
                  and previous_phase != OPTAttackPhase.gradient_estimation):
                # 10 unsafe queries are done for the overall gradient estimation
                simulated_distances += [
                    make_dummy_distance_info(OPTAttackPhase.gradient_estimation, distance["distance"],
                                             distance["best_distance"])
                ] * 10
            previous_phase = distance["phase"]

        yield simulated_distances


SIMULATED_DISTANCES_FILENAME = "{}simulated_distances_array{}.npy"


def get_simulated_array(exp_path: Path, unsafe_only: bool, simulate_ideal_line: bool = False) -> np.ndarray:
    array_filename = SIMULATED_DISTANCES_FILENAME.format("ideal_line_" if simulate_ideal_line else "",
                                                         "_unsafe_only" if unsafe_only else "")
    if (exp_path / array_filename).exists():
        print("Loading simulated distances from file")
        return np.load(exp_path / array_filename)
    original_distances_filename = are_distances_wrong(
        exp_path) and "distances_traces_fixed.json" or "distances_traces.json"
    f = (exp_path / original_distances_filename).open("r")
    OPENED_FILES.append(f)
    raw_results = wrap_ijson_iterator(ijson.items(f, "item", use_float=True))
    if not simulate_ideal_line:
        print("Generating simulated distances")
        simulated_distances = generate_simulated_distances(raw_results, unsafe_only)
    else:
        assert unsafe_only
        print("Generating simulated distances with ideal line search")
        simulated_distances = generate_ideal_line_simulated_distances(raw_results)
    array = convert_distances_to_array(simulated_distances, unsafe_only)
    save_distances_array(exp_path, array, True, False, array_filename)
    return array


def wrap_ijson_iterator(iterator: Iterator[list[dict[str, Any]]]) -> Iterator[list[dict[str, Any]]]:
    try:
        for item in iterator:
            yield item
    except IncompleteJSONError as e:
        raise e


def load_wrong_distances(exp_path: Path) -> Iterator[list[WrongCurrentDistanceInfo]]:
    path = exp_path / "distances_traces.json"
    f = path.open("r")
    OPENED_FILES.append(f)
    raw_results = wrap_ijson_iterator(ijson.items(f, "item", use_float=True))
    return map(lambda x: list(map(lambda y: WrongCurrentDistanceInfo(**y), x)), raw_results)


def save_correct_distances(exp_path: Path, distances: Iterator[list[CurrentDistanceInfo]]) -> None:
    distances_dicts = map(lambda x: [y.__dict__ for y in x], distances)
    json_list = JSONList(exp_path / "distances_traces_fixed.json")
    for distances_dict in tqdm.tqdm(distances_dicts, total=MAX_SAMPLES):
        json_list.append(distances_dict)
    print("Saving checksum of distances_traces.json to distances_traces.json.sha256")
    write_sha256sum(exp_path / "distances_traces.json", exp_path / "distances_traces.json.sha256")


def fix_distances(
        wrong_distance_infos: Iterator[list[WrongCurrentDistanceInfo]]) -> Iterator[list[CurrentDistanceInfo]]:

    for sample_distances in wrong_distance_infos:
        best_distance = float("inf")
        sample_distance_infos: list[CurrentDistanceInfo] = []
        for wrong_info in sample_distances:
            if wrong_info.safe[0]:
                best_distance = min(best_distance, wrong_info.distance)
            distance_info = CurrentDistanceInfo(wrong_info.phase, wrong_info.safe[0], wrong_info.distance,
                                                best_distance, wrong_info.equivalent_simulated_queries)
            sample_distance_infos.append(distance_info)
        yield sample_distance_infos


def fix_distances_traces(path: Path) -> None:
    print("Loading wrong distances")
    wrong_distances = load_wrong_distances(path)
    print("Loaded wrong distances, fixing distances")
    fixed_distances = fix_distances(wrong_distances)
    print("Fixed distances, saving correct distances")
    save_correct_distances(path, fixed_distances)
    print("Saved correct distances")


def are_distances_wrong(exp_path: Path) -> bool:
    with (exp_path / "distances_traces.json").open("r") as f:
        t = f.read(100)
    return t.split("\"safe\": ")[1][0] == "["


def pad_to_len(list_: list[float], n: int) -> np.ndarray:
    to_pad = n - len(list_)
    if to_pad > 0:
        return np.pad(np.asarray(list_), (0, to_pad), "edge")
    return np.asarray(list_[:n])


MAX_UNSAFE_QUERIES = 15_000
MAX_QUERIES = 50_000


def convert_distances_to_array(distances: Iterator[list[CurrentDistanceInfo]], unsafe_only: bool) -> np.ndarray:
    if unsafe_only:
        queries_to_plot = map(lambda sample_distances: list(filter(lambda query: not query.safe, sample_distances)),
                              distances)
    else:
        queries_to_plot = distances

    if not unsafe_only:
        plot_up_to = MAX_QUERIES
    else:
        plot_up_to = MAX_UNSAFE_QUERIES

    best_distance_up_to_query = map(lambda sample_distances: [x.best_distance for x in sample_distances],
                                    queries_to_plot)

    print("Converting distances to array")
    limited_queries_to_plot = np.fromiter(tqdm.tqdm((pad_to_len(l_, plot_up_to) for l_ in best_distance_up_to_query),
                                                    total=MAX_SAMPLES),
                                          dtype=np.dtype((float, plot_up_to)))
    return limited_queries_to_plot


def load_distances_from_json(exp_path: Path, checksum_check: bool) -> Iterator[list[CurrentDistanceInfo]]:
    if not are_distances_wrong(exp_path):
        print(f"Loading distances from {exp_path / 'distances_traces.json'}")
        path = exp_path / "distances_traces.json"
        f = path.open("r")
        OPENED_FILES.append(f)
        raw_results = wrap_ijson_iterator(ijson.items(f, "item", use_float=True))
        return map(lambda x: list(map(lambda y: CurrentDistanceInfo(**y), x)), raw_results)

    print("Distances were originally wrong for the experiment")
    fixed_distances_path = (exp_path / "distances_traces_fixed.json")
    recompute_fixed_distances = not fixed_distances_path.exists()
    if not fixed_distances_path.exists():
        print("The fixed distances file does not exist. Fixing distances first.")
    if (checksum_check and fixed_distances_path.exists() and
            sha256sum(exp_path / "distances_traces.json") != read_sha256sum(exp_path / "distances_traces.json.sha256")):
        print("`distances_traces`.json has been modified since distances_traces_fixed.json was created. "
              "Fixing distances first.")
        recompute_fixed_distances = True

    if recompute_fixed_distances:
        fix_distances_traces(exp_path)
        return load_distances_from_json(exp_path, checksum_check=True)

    print(f"Loading fixed distances from `{exp_path}/distances_traces_fixed.json`")
    f = fixed_distances_path.open("r")
    OPENED_FILES.append(f)
    raw_results = wrap_ijson_iterator(ijson.items(f, "item", use_float=True))
    return map(lambda x: list(map(lambda y: CurrentDistanceInfo(**y), x)), raw_results)


def load_distances_from_array(exp_path: Path, unsafe_only: bool, check_checksum: bool) -> np.ndarray:
    array_path = exp_path / f"distances_array{'_unsafe_only' if unsafe_only else ''}.npy"
    recompute_array = not array_path.exists()
    if recompute_array:
        print("The distances array file does not exist. Reading distances_traces.json and re-creating the array.")
    checksum_filename = f"distances_traces-to_numpy{'-unsafe_only' if unsafe_only else ''}.json.sha256"
    if check_checksum and array_path.exists() and sha256sum(exp_path / "distances_traces.json") != read_sha256sum(
            exp_path / checksum_filename):
        print("The distances array is outdated. Re-reading distances_traces.json and re-creating the array.")
        recompute_array = True
    if recompute_array:
        print("Converting the distances to arrays")
        distances = convert_distances_to_array(load_distances_from_json(exp_path, check_checksum), unsafe_only)
        save_distances_array(exp_path, distances, unsafe_only, check_checksum)
        return distances
    return np.load(array_path)


def save_distances_array(exp_path: Path,
                         distances_array: np.ndarray,
                         unsafe_only: bool,
                         save_checksum: bool,
                         filename: str | None = None):
    filename = filename or f"distances_array{'_unsafe_only' if unsafe_only else ''}.npy"
    np.save(exp_path / filename, distances_array)
    if save_checksum:
        checksum_filename = f"distances_traces-to_numpy{'-unsafe_only' if unsafe_only else ''}.json.sha256"
        print(f"Saving checksum of distances_traces.json to {checksum_filename}")
        checksum_file_destination = exp_path / checksum_filename
        write_sha256sum(exp_path / "distances_traces.json", checksum_file_destination)


COLORS_STYLES_MARKERS = {
    "OPT": ("cornflowerblue", "dotted", "s"),
    "OPT (binary)": ("tab:green", "dotted", "s"),
    "OPT (line search)": ("tab:blue", "-", "x"),
    "OPT (ideal line search)": ("tab:orange", "-", "o"),
    "OPT (2 line searches)": ("tab:red", "-", "^"),
    "Stealthy OPT": ("royalblue", "-", "s"),
    "Stealthy OPT (ideal search)": ("royalblue", "--", None),
    "SignOPT": ("goldenrod", "dotted", "x"),
    "SignOPT (Binary)": ("tab:green", "dotted", "x"),
    "SignOPT (line search)": ("tab:blue", "-", "o"),
    "SignOPT (2 line searches)": ("tab:orange", "-", "^"),
    "Stealthy SignOPT": ("darkgoldenrod", "-", "x"),
    "Boundary": ("tab:red", "dotted", "^"),
    "HSJA": ("tab:green", "dotted", "o"),
    "RayS": ("darkviolet", "dotted", "s"),
    "RayS (binary)": ("tab:green", "dotted", "s"),
    "RayS (line search)": ("tab:blue", "-", "x"),
    "RayS (line search + early stop)": ("tab:orange", "-", "^"),
    "RayS (2 line searches + early stop)": ("tab:red", "-", "o"),
    "Stealthy RayS": ("indigo", "-", "s"),
    "k = 1.5": ("tab:green", "-", "s"),
    "k = 2": ("tab:blue", "-", "x"),
    "k = 2.5": ("tab:orange", "-", "o"),
    "k = 3": ("tab:red", "-", "^"),
}

PLOTS_HEIGHT = 3
PLOTS_WIDTH = 4

RAYS_PLOTS_HEIGHT = 2.25
RAYS_PLOTS_WIDTH = 3

TOT_MARKERS = 5


def plot_median_distances_per_query(exp_paths: list[Path], names: list[str] | None, max_queries: int | None,
                                    max_samples: int | None, unsafe_only: bool, out_path: Path, checksum_check: bool,
                                    to_simulate: list[int] | None, to_simulate_ideal: int | None, draw_legend: str):
    names = names or ["" for _ in exp_paths]
    distances_arrays = []

    if "/linf/" in str(exp_paths[0]):
        epsilons = [4 / 255, 8 / 255, 16 / 255, 32 / 255, 64 / 255, 128 / 255]
    else:
        epsilons = [0.5, 1, 2, 5, 10, 20, 50, 100, 150]

    for i, exp_path in enumerate(exp_paths):
        if to_simulate is not None and i in to_simulate:
            distances_array = get_simulated_array(exp_paths[i], unsafe_only)
        elif to_simulate_ideal is not None and i == to_simulate_ideal:
            distances_array = get_simulated_array(exp_paths[i], unsafe_only, simulate_ideal_line=True)
        else:
            distances_array = load_distances_from_array(exp_path, unsafe_only, checksum_check)
        distances_arrays.append(distances_array)

    n_samples_to_plot = min(len(distances_array) for distances_array in distances_arrays)
    n_samples_to_plot = min(n_samples_to_plot, max_samples or n_samples_to_plot)

    if max_samples is not None and n_samples_to_plot < max_samples:
        warnings.warn(f"Could not plot {max_samples} samples, only {n_samples_to_plot} were available.")
    if "rays" in out_path.stem:
        fig, ax = plt.subplots(figsize=(RAYS_PLOTS_WIDTH, RAYS_PLOTS_HEIGHT))
    else:
        fig, ax = plt.subplots(figsize=(PLOTS_WIDTH, PLOTS_HEIGHT))
    queries_per_epsilon_df = pd.DataFrame(columns=["attack", "epsilon", "n_queries"])

    attacks_distances_dict = {}
    for i, (distances, name) in enumerate(zip(distances_arrays, names)):
        attacks_distances_dict[name] = distances
        if "google" in str(out_path.stem):
            print("Ignoring color")
            color = None
            if name in COLORS_STYLES_MARKERS:
                _, style, marker = COLORS_STYLES_MARKERS[name]
            else:
                style, marker = None, None
        elif name and name in COLORS_STYLES_MARKERS:
            color, style, marker = COLORS_STYLES_MARKERS[name]
        elif not name:
            warnings.warn("Attack name not specified. Using default color, style and marker.")
            color, style, marker = None, None, None
        else:
            warnings.warn(f"Could not find color, style, marker for {name}. Using default.")
            color, style, marker = None, None, None
        n_to_plot = max_queries or distances.shape[1]
        median_distances = np.median(distances[:n_samples_to_plot, :n_to_plot], axis=0)
        full_median_distances = np.median(distances[:n_samples_to_plot], axis=0)
        for epsilon in epsilons:
            if ((full_median_distances) < epsilon).any():
                queries_per_epsilon_df = pd.concat([
                    queries_per_epsilon_df,
                    pd.DataFrame({
                        "attack": [name],
                        "epsilon": [epsilon],
                        "n_queries": [np.argmax(full_median_distances < epsilon)]
                    })
                ])
                # print(f"Attack: {name}, epsilon = {epsilon}, n_queries = {n_queries_for_epsilon}")
            else:
                # print(f"Attack: {name} didn't reach epsilon = {epsilon}")
                queries_per_epsilon_df = pd.concat([
                    queries_per_epsilon_df,
                    pd.DataFrame({
                        "attack": [name],
                        "epsilon": [epsilon],
                        "n_queries": [np.inf]
                    })
                ])

        BASE_LINEWIDTH = 1.5
        if "Stealthy" in name:
            linewidth = 1.5 * BASE_LINEWIDTH
        else:
            linewidth = 1 * BASE_LINEWIDTH
        markers_frequency = n_to_plot // TOT_MARKERS
        marker_start = markers_frequency // len(names) * i
        if "rays" in out_path.stem:
            name = name.replace("RayS (", "").replace(")", "")
        if "opt" in out_path.stem:
            name = name.replace("OPT (", "").replace(")", "")
        ax.plot(median_distances,
                label=name if "ideal" not in name else None,
                color=color,
                linestyle=style,
                marker=marker,
                markevery=(marker_start, markers_frequency),
                linewidth=linewidth)

    if "ablation" not in str(out_path):
        queries_per_epsilon_df.to_csv(out_path.parent / f"queries_per_epsilon_{out_path.stem}.csv", index=False)

    if "ablation" in str(out_path):
        pass
    elif "google" in str(exp_paths[0]):
        ax.set_ylim(8e-2, 1.1)
    elif "/l2/" in str(exp_paths[0]) and "k" not in names[0]:
        ax.set_ylim(5e-0, 1e2)
    elif "/linf/" in str(exp_paths[0]):
        ax.set_ylim(2e-2, 1.1)
    ax.set_yscale("log")
    ax.set_xlabel(f"Number of {'bad ' if unsafe_only else ''}queries")
    ax.set_ylabel("Median distance")
    if draw_legend == "tr":
        ax.legend(fontsize='small', bbox_to_anchor=(1.04, 1), loc="upper left")
    elif draw_legend == "y":
        ax.legend(fontsize='small')
    if any("ideal" in name for name in names):
        print("Annotating")
        ax.annotate("Stealthy SignOPT (Sim)",
                    xy=(400, 22),
                    xytext=(50, 8),
                    fontsize="small",
                    arrowprops={
                        "arrowstyle": "simple",
                        "color": "black",
                        "lw": 0.1
                    })

    fig.savefig(str(out_path), bbox_inches="tight")
    fig.show()


def plot_bad_vs_good_queries(exp_paths: list[Path], names: list[str] | None, out_path: Path, max_samples: int | None,
                             to_simulate: list[int] | None, draw_legend: str, max_queries: int | None) -> None:
    names = names or ["" for _ in exp_paths]
    arrays_to_plot = []

    for i, exp_path in enumerate(exp_paths):
        array_to_plot = get_good_to_bad_queries_array(exp_path, to_simulate is not None and i in to_simulate)
        arrays_to_plot.append(array_to_plot)

    n_samples_to_plot = min(len(distances_array) for distances_array in arrays_to_plot)
    n_samples_to_plot = min(n_samples_to_plot, max_samples or n_samples_to_plot)

    if max_samples is not None and n_samples_to_plot < max_samples:
        warnings.warn(f"Could not plot {max_samples} samples, only {n_samples_to_plot} were available.")

    if "rays" in out_path.stem:
        fig, ax = plt.subplots(figsize=(RAYS_PLOTS_WIDTH, RAYS_PLOTS_HEIGHT))
    else:
        fig, ax = plt.subplots(figsize=(PLOTS_WIDTH, PLOTS_HEIGHT))

    for i, (name, array) in enumerate(zip(names, arrays_to_plot)):
        queries_to_plot = max_queries or array.shape[1]
        array = array[:n_samples_to_plot, :queries_to_plot]
        if "google" in str(out_path):
            print("Ignoring color")
            color = None
            if name in COLORS_STYLES_MARKERS:
                _, style, marker = COLORS_STYLES_MARKERS[name]
            else:
                style, marker = None, None
        elif name and name in COLORS_STYLES_MARKERS:
            color, style, marker = COLORS_STYLES_MARKERS[name]
        elif not name:
            warnings.warn("Attack name not specified. Using default color, style and marker.")
            color, style, marker = None, None, None
        else:
            warnings.warn(f"Could not find color, style, marker for {name}. Using default.")
            color, style, marker = None, None, None

        BASE_LINEWIDTH = 1.5
        if "Stealthy" in name:
            linewidth = 1.5 * BASE_LINEWIDTH
        else:
            linewidth = 1 * BASE_LINEWIDTH

        markers_frequency = MAX_BAD_QUERIES_TRADEOFF_PLOT // TOT_MARKERS
        marker_start = markers_frequency // len(names) * i
        ax.plot(np.median(array, axis=0),
                label=name,
                color=color,
                linestyle=style,
                marker=marker,
                markevery=(marker_start, markers_frequency),
                linewidth=linewidth)

    ax.set_yscale("log")
    ax.set_xlabel("Number of bad queries")
    ax.set_ylabel("Total number of queries")
    if draw_legend == "tr":
        ax.legend(fontsize='small', bbox_to_anchor=(1.04, 1), loc="upper left")
    elif draw_legend == "y":
        ax.legend(fontsize='small')
    fig.savefig(str(out_path), bbox_inches="tight")
    fig.show()


def plot_distance_per_cost(exp_paths: list[Path], names: list[str] | None, out_path: Path, max_samples: int | None,
                           to_simulate: list[int] | None, to_simulate_ideal: bool, draw_legend: str,
                           max_queries: int, query_cost: float, bad_query_cost: float, checksum_check: bool):
    names = names or ["" for _ in exp_paths]
    arrays_to_plot = []

    for i, exp_path in enumerate(exp_paths):
        tradeoff_array = get_good_to_bad_queries_array(exp_path, to_simulate is not None and i in to_simulate)
        if to_simulate is not None and i in to_simulate:
            distances_array = get_simulated_array(exp_paths[i], unsafe_only=True)
        elif to_simulate_ideal is not None and i == to_simulate_ideal:
            distances_array = get_simulated_array(exp_paths[i], unsafe_only=True, simulate_ideal_line=True)
        else:
            distances_array = load_distances_from_array(exp_path, unsafe_only=True, check_checksum=checksum_check)
        queries_to_plot = min(tradeoff_array.shape[1], max_queries, distances_array.shape[1])
        bad_cost_array = np.arange(1, queries_to_plot + 1) * bad_query_cost
        overall_queries_cost_array = tradeoff_array[:, :queries_to_plot] * query_cost
        cost_array = overall_queries_cost_array + bad_cost_array
        arrays_to_plot.append((cost_array, distances_array[:, :queries_to_plot]))

    n_samples_to_plot = min(len(distances_array[0]) for distances_array in arrays_to_plot)
    n_samples_to_plot = min(n_samples_to_plot, max_samples or n_samples_to_plot)

    if max_samples is not None and n_samples_to_plot < max_samples:
        warnings.warn(f"Could not plot {max_samples} samples, only {n_samples_to_plot} were available.")
    fig, ax = plt.subplots(figsize=(PLOTS_WIDTH, PLOTS_HEIGHT))
    XLIM = 1000
    for i, (name, (cost_array, distances_array)) in enumerate(zip(names, arrays_to_plot)):
        if "google" in str(out_path):
            print("Ignoring color")
            color = None
            if name in COLORS_STYLES_MARKERS:
                _, style, marker = COLORS_STYLES_MARKERS[name]
            else:
                style, marker = None, None
        elif name and name in COLORS_STYLES_MARKERS:
            color, style, marker = COLORS_STYLES_MARKERS[name]
        elif not name:
            warnings.warn("Attack name not specified. Using default color, style and marker.")
            color, style, marker = None, None, None
        else:
            warnings.warn(f"Could not find color, style, marker for {name}. Using default.")
            color, style, marker = None, None, None

        BASE_LINEWIDTH = 1.5
        if "Stealthy" in name:
            linewidth = 1.5 * BASE_LINEWIDTH
        else:
            linewidth = 1 * BASE_LINEWIDTH
<<<<<<< HEAD
        
=======
>>>>>>> c25065d3
        markers_frequency = XLIM // TOT_MARKERS
        marker_start = markers_frequency // len(names) * i
        
        median_cost = np.median(cost_array[:n_samples_to_plot], axis=0)
        median_distance = np.median(distances_array[:n_samples_to_plot], axis=0)
        plot_range = np.arange(1, XLIM + 1)
        median_cost_interpolated = np.interp(plot_range, median_cost, median_distance)
        
<<<<<<< HEAD
        ax.plot(plot_range,
                median_cost_interpolated,
=======
        ax.plot(median_cost_interpolated,
>>>>>>> c25065d3
                label=name,
                color=color,
                linestyle=style,
                marker=marker,
                markevery=(marker_start, markers_frequency),
                linewidth=linewidth)

    if "ablation" in str(out_path):
        pass
    elif "google" in str(exp_paths[0]):
        ax.set_ylim(8e-2, 1.1)
    elif "/l2/" in str(exp_paths[0]) and "k" not in names[0]:
        ax.set_ylim(5e-0, 1e2)
    elif "/linf/" in str(exp_paths[0]):
        ax.set_ylim(2e-2, 1.1)
    ax.set_xlim(0, XLIM)

    ax.set_yscale("log")
    ax.set_xlabel(f"Cost ($c_0$ = {query_cost:.4f}, $c_{{bad}}$ = {bad_query_cost:.2f})")
    ax.set_ylabel("Distance")
    if draw_legend == "tr":
        ax.legend(fontsize='small', bbox_to_anchor=(1.04, 1), loc="upper left")
    elif draw_legend == "y":
        ax.legend(fontsize='small')
    fig.savefig(str(out_path), bbox_inches="tight")
    fig.show()


if __name__ == "__main__":
    parser = argparse.ArgumentParser()
    parser.add_argument("plot_type", type=str, choices=["distance", "tradeoff", "cost"], default="median_distances")
    parser.add_argument("--exp-paths", type=Path, nargs="+", required=True)
    parser.add_argument("--names", type=str, nargs="+", required=False, default=None)
    parser.add_argument("--out-path", type=Path, required=True)
    parser.add_argument("--unsafe-only", action="store_true", default=False)
    parser.add_argument("--max-queries", type=int, default=None)
    parser.add_argument("--max-samples", type=int, default=500)
    parser.add_argument("--checksum-check", action="store_true", default=False)
    parser.add_argument("--to-simulate", type=int, nargs="+", required=False, default=None)
    parser.add_argument("--to-simulate-ideal", type=int, required=False, default=None)
    parser.add_argument("--draw-legend", type=str, required=False, default="")
    parser.add_argument("--query-cost", type=float, required=False, default=None)
    parser.add_argument("--bad-query-cost", type=float, required=False, default=None)

    args = parser.parse_args()
    if args.plot_type == "distance":
        plot_median_distances_per_query(args.exp_paths, args.names, args.max_queries, args.max_samples,
                                        args.unsafe_only, args.out_path, args.checksum_check, args.to_simulate,
                                        args.to_simulate_ideal, args.draw_legend)
    elif args.plot_type == "tradeoff":
        plot_bad_vs_good_queries(args.exp_paths, args.names, args.out_path, args.max_samples, args.to_simulate,
                                 args.draw_legend, args.max_queries)
    elif args.plot_type == "cost":
        assert args.query_cost is not None
        assert args.bad_query_cost is not None
        plot_distance_per_cost(args.exp_paths, args.names, args.out_path, args.max_samples,
                               args.to_simulate, args.to_simulate_ideal, args.draw_legend, args.max_queries,
                               args.query_cost, args.bad_query_cost, args.checksum_check)
    else:
        raise ValueError(f"Unknown plot type {args.plot_type}")
    
    for f in OPENED_FILES:
        f.close()<|MERGE_RESOLUTION|>--- conflicted
+++ resolved
@@ -607,10 +607,7 @@
             linewidth = 1.5 * BASE_LINEWIDTH
         else:
             linewidth = 1 * BASE_LINEWIDTH
-<<<<<<< HEAD
         
-=======
->>>>>>> c25065d3
         markers_frequency = XLIM // TOT_MARKERS
         marker_start = markers_frequency // len(names) * i
         
@@ -619,12 +616,7 @@
         plot_range = np.arange(1, XLIM + 1)
         median_cost_interpolated = np.interp(plot_range, median_cost, median_distance)
         
-<<<<<<< HEAD
-        ax.plot(plot_range,
-                median_cost_interpolated,
-=======
         ax.plot(median_cost_interpolated,
->>>>>>> c25065d3
                 label=name,
                 color=color,
                 linestyle=style,
@@ -643,7 +635,7 @@
     ax.set_xlim(0, XLIM)
 
     ax.set_yscale("log")
-    ax.set_xlabel(f"Cost ($c_0$ = {query_cost:.4f}, $c_{{bad}}$ = {bad_query_cost:.2f})")
+    ax.set_xlabel(f"Cost ($c_0$ = {query_cost:.1e}, $c_{{bad}}$ = {bad_query_cost:.1f})")
     ax.set_ylabel("Distance")
     if draw_legend == "tr":
         ax.legend(fontsize='small', bbox_to_anchor=(1.04, 1), loc="upper left")
